--- conflicted
+++ resolved
@@ -43,30 +43,19 @@
         self.ynt_ratio: float = ynt_ratio
         self.val_ratio: float = val_ratio
         self.mark_ratio: float = mark_ratio
-<<<<<<< HEAD
         self.fine_tune_set_ratio: float = fine_tune_set_ratio
 
-        self.lambd = 1.0   # balance different parts of loss
-=======
-        self.fine_tune_set_ratio: float  = fine_tune_set_ratio  
-        
         self.lambd = 0.5   # balance different parts of loss
->>>>>>> 94395582
 
     # inject backdoor into model after trigger generation
     def attack(self, optimizer: torch.optim.Optimizer, lr_scheduler: torch.optim.lr_scheduler._LRScheduler, iteration: int = None, **kwargs):
-        """
+        r"""
         Given a trained clean model and an generated universal trigger, this function 
         retrains model with a poisoned trainset by following steps:
             step1: use picked ynt images in 'generate_trigger', add trigger on them.
             step2: combine triggered ynt images + picked yt images to a new trainset.
             step3: retrain model with bi-level loss definition (formula (4) in org paper).
-<<<<<<< HEAD
-
-
-=======
-        
->>>>>>> 94395582
+
         About dataset divisions, we totally have following of them:
         group1: created in 'generate_trigger'
             self.yt_imgs, self.yt_labels: all images in target label (yt)
@@ -79,66 +68,17 @@
             none 
         """
         yt_avg_featmap = self.generate_trigger()
-<<<<<<< HEAD
-
-        # ynt_sub_imgs = self.ynt_imgs[self.ynt_sub_inds]
-        # ynt_sub_labels = self.ynt_labels[self.ynt_sub_inds]
-
-        # ynt_sub_imgs = ynt_sub_imgs * (1-self.mask) + self.mask * torch.sigmoid(self.mark)
-        # ynt_set = torch.utils.data.TensorDataset(ynt_sub_imgs.to('cpu'), ynt_sub_labels) # now poisoned
-
-        # yt_sub_imgs = self.yt_imgs[self.yt_sub_inds]
-        # yt_sub_labels = self.yt_labels[self.yt_sub_inds]
-        # yt_set = torch.utils.data.TensorDataset(yt_sub_imgs, yt_sub_labels)
-
-        # poison_set = torch.utils.data.ConcatDataset((ynt_set, yt_set))
-
-        # val_inds = np.random.choice(list(range(len(poison_set))),
-        #                             int(len(poison_set)*self.val_ratio),
-        #                             replace=False)
-        # train_inds = list(set(range(len(poison_set)))-set(val_inds))
-
-        # train_set = torch.utils.data.Subset(poison_set, train_inds)
-        # val_set = torch.utils.data.Subset(poison_set, val_inds)
-
-        # self.train_loader = self.dataset.get_dataloader(mode=None, dataset=train_set)
-        # self.val_loader = self.dataset.get_dataloader(mode=None, dataset=val_set)
-
-        # ------------------ below is bi-level backdoor training process ----------------- #
-=======
-        
+
         #------------------ below is bi-level backdoor training process -----------------#
->>>>>>> 94395582
         print("...injecting backdoor into DNN")
         optimizer = optim.Adam(self.model.parameters(), lr=0.01)
         criterion1 = nn.CrossEntropyLoss()
         criterion2 = nn.MSELoss()
 
-<<<<<<< HEAD
-        for epoch in range(self.poison_iteration // 10):
-            optimizer.zero_grad()
-            loss, loss_mse, loss_ce = 0, 0, 0
-            for ind in self.ynt_sub_inds:
-                ynt_img = self.ynt_imgs[ind].cuda()
-                ynt_img = ynt_img * (1 - self.mask) + self.mask * torch.sigmoid(self.mark)
-                ynt_img = ynt_img.unsqueeze(0)
-                ynt_featmap = self.model.get_fm_before_outlayer(ynt_img)
-
-                loss_mse = criterion2(ynt_featmap, yt_avg_featmap.cuda())
-                loss_ce = criterion1(self.model(ynt_img), self.ynt_labels[ind].unsqueeze(0).cuda())
-                loss += loss_ce + self.lambd * loss_mse
-
-            for ind in self.yt_sub_inds:
-                yt_img = self.yt_imgs[ind].cuda()
-                yt_img = yt_img.unsqueeze(0)
-                loss += criterion1(self.model(yt_img), self.yt_labels[ind].unsqueeze(0).cuda())
-
-            loss = torch.div(loss, len(self.yt_sub_inds) + len(self.ynt_sub_inds))
-=======
         for epoch in range(self.poison_iteration):
             optimizer.zero_grad()
             ynt_img = self.ynt_imgs[self.ynt_sub_inds].cuda()
-            ynt_img = ynt_img * (1-self.mask) + self.mask * torch.sigmoid(self.mark)
+            ynt_img = ynt_img * (1 - self.mask) + self.mask * torch.sigmoid(self.mark)
             ynt_featmap = self.model.get_fm_before_outlayer(ynt_img)
 
             loss_mse = criterion2(ynt_featmap, yt_avg_featmap.clone().detach())
@@ -148,7 +88,6 @@
             # yt_img = self.yt_imgs[self.yt_sub_inds].cuda()
             # loss += criterion1(self.model(yt_img), self.yt_labels[self.yt_sub_inds].cuda())
 
->>>>>>> 94395582
             print("Epoch {} | Train Loss {}".format(epoch, loss))
             loss.backward()
             optimizer.step()
@@ -157,13 +96,8 @@
 
         # attack happened during student fine-tuning
         # we also measure attack performance here
-<<<<<<< HEAD
-        self.student_fine_tuning(optimizer, lr_scheduler, iteration, **kwargs)
-        # --------------------------------------------------------------------------- #
-=======
         self.student_fine_tuning(lr_scheduler, iteration, **kwargs)
         #---------------------------------------------------------------------------#
->>>>>>> 94395582
         """
         Until the end of 'attack', we got a Threat Model that :
             - previous layers are injected backdoor.
@@ -251,23 +185,11 @@
         criterion = nn.MSELoss()
         for epoch in range(self.poison_iteration):
             optimizer.zero_grad()
-<<<<<<< HEAD
-            l2_loss = 0.0
-            for ind in self.ynt_sub_inds:
-                ynt_img = self.ynt_imgs[ind].cuda()
-                ynt_img = ynt_img * (1 - self.mask) + self.mask * torch.sigmoid(self.mark)
-                ynt_img = ynt_img.unsqueeze(0)
-                ynt_featmap = self.model.get_fm_before_outlayer(ynt_img)
-                l2_loss += criterion(ynt_featmap, yt_avg_featmap)
-
-            l2_loss = torch.div(l2_loss, len(self.ynt_sub_inds))
-=======
             ynt_img = self.ynt_imgs[self.ynt_sub_inds].cuda()
-            ynt_img = ynt_img * (1-self.mask) + self.mask * torch.sigmoid(self.mark)
+            ynt_img = ynt_img * (1 - self.mask) + self.mask * torch.sigmoid(self.mark)
             ynt_featmap = self.model.get_fm_before_outlayer(ynt_img)
             l2_loss = criterion(ynt_featmap, yt_avg_featmap.clone().detach())
-            
->>>>>>> 94395582
+
             print("Epoch {} | MSE Loss {}".format(epoch, l2_loss))
             l2_loss.backward()
             optimizer.step()
@@ -280,12 +202,7 @@
         print("trigger generation done!\n")
         return yt_avg_featmap  # on cuda now
 
-<<<<<<< HEAD
-    def student_fine_tuning(self, optimizer: torch.optim.Optimizer, lr_scheduler: torch.optim.lr_scheduler._LRScheduler, iteration: int = None, **kwargs):
-=======
-
     def student_fine_tuning(self, lr_scheduler: torch.optim.lr_scheduler._LRScheduler, iteration: int = None, **kwargs):
->>>>>>> 94395582
         """
         Assume now a victim get the backdoored model, she remove the org classifier 
         with a new one, then only train this classifier.
@@ -327,27 +244,15 @@
 
         print("...fine-tuning")
         self.model.cuda()
-<<<<<<< HEAD
-        self.model.train()
+        optimizer = optim.Adam(train_params, lr=0.01)
         self.model._train(optimizer=optimizer, lr_scheduler=lr_scheduler,
                           loader_train=fine_tune_loader, loader_valid=self.val_loader_triggered,
                           validate_func=None, **kwargs)
 
-    # ----------------------------------------------------------------------- #
-    #                    below are some helper functions                      #
-    # ----------------------------------------------------------------------- #
-
-=======
-        optimizer = optim.Adam(train_params, lr=0.01)
-        self.model._train(optimizer=optimizer, lr_scheduler=lr_scheduler, 
-                        loader_train=fine_tune_loader, loader_valid=self.val_loader_triggered,
-                        validate_func=None,  **kwargs)
-
-    
     #-----------------------------------------------------------------------#
     #                    below are some helper functions                    #
     #-----------------------------------------------------------------------#
->>>>>>> 94395582
+
     def loader_to_dataset(self, loader: torch.utils.data.DataLoader) -> (torch.tensor, torch.LongTensor):
         """
         Extract image tensors with labels from a Dataloader, whatever batch size.
@@ -364,14 +269,4 @@
         self.model._validate(print_prefix='Validate Trigger Tgt', loader=self.val_loader_triggered, **kwargs)
         # self.model._validate(print_prefix='Validate Trigger Org',
         #                      get_data=self.get_data, keep_org=False, poison_label=False, **kwargs)
-<<<<<<< HEAD
-        return 0.0, 0.0, 0.0
-
-
-"""
-nohup python -u attack_backdoor.py --attack latent_backdoor --verbose --pretrain --mark_ratio 0.2 --poison_num 100 -d mnist -m latentnet --iteration 100 --ynt_ratio 0.5 --fine_tune_set_ratio 0.2 --val_ratio 0.25 --epoch 100 --poison_lr 0.1  --poison_iteration 50 > ./log/latent_backdoor_minst_attack.log 2>&1 &
-
-"""
-=======
-        return 0.0, 0.0, 0.0
->>>>>>> 94395582
+        return 0.0, 0.0, 0.0