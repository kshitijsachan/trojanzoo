from .badnet import BadNet

from trojanzoo.optim import PGD
from trojanzoo.utils import to_tensor
from trojanzoo.utils.model import AverageMeter

import numpy as np
import torch
import torch.nn as nn
import torch.optim as optim
# from collections.abc import Callable

class Latent_Backdoor(BadNet):
    r"""
    Latent Backdoor Attack is described in detail in the paper `Latent Backdoor`_ by Yuanshun Yao: 
    
    The authors didn't release source code.

    Args:
        yt_num (int):

    .. _Latent Backdoor:
        http://people.cs.uchicago.edu/~huiyingli/publication/fr292-yaoA.pdf
    """
    name = 'latent_backdoor'

    def __init__(self, preprocess_layer: str = 'features', epsilon: int = 16.0 / 255,
                 poison_num: int = 100, poison_iteration: int = 5000, poison_lr: float = 0.01,
                 lr_decay: bool = False, decay_iteration: int = 2000, decay_ratio: float = 0.95,
                 yt_num: int = 50, ynt_ratio: float = 0.5, mark_area_ratio = 0.04,
                 fine_tune_set_ratio: float = 0.2,
                 **kwargs):
        super().__init__(**kwargs)

        self.param_list['latent_backdoor'] = ['preprocess_layer', 'epsilon',
                                             'poison_num', 'poison_iteration', 'poison_lr',
                                             'decay', 'decay_iteration', 'decay_ratio']

        self.preprocess_layer: str = preprocess_layer   # not use
        self.epsilon: float = epsilon                   # not use

        self.poison_num: int = poison_num
        self.poison_iteration: int = poison_iteration
        self.poison_lr: float = poison_lr

        self.lr_decay: bool = lr_decay                  # not use
        self.decay_iteration: int = decay_iteration     # not use
        self.decay_ratio: float = decay_ratio           # not use

        self.yt_num: int = yt_num
        self.ynt_ratio: float = ynt_ratio
        self.mark_area_ratio: float = mark_area_ratio

        self.fine_tune_set_ratio = fine_tune_set_ratio
<<<<<<< HEAD

=======
        
>>>>>>> 02de274f
        
    # inject backdoor into model after trigger generation
    def attack(self, optimizer: torch.optim.Optimizer, lr_scheduler: torch.optim.lr_scheduler._LRScheduler, iteration: int = None, **kwargs): 
        """
        Given a trained clean model and an generated universal trigger, this function 
        retrains model with a poisoned trainset by following steps:

            step1: use picked ynt images in 'generate_trigger', add trigger on them.

            step2: combine triggered ynt images + picked yt images to a new trainset.

            step3: retrain model with bi-level loss definition (formula (4) in org paper).
        """
        self.generate_trigger()

        # some new self.xxx are created in 'generate_trigger' func.
        ynt_imgs, ynt_labels = self.get_data(self.ynt_sub_loader)  
        ynt_imgs = ynt_imgs * (1-self.mask) + self.mask * self.mark
        poison_set = torch.utils.data.TensorDataset(ynt_imgs.to('cpu'), ynt_labels)

        # add more images from yt label.
        yt_pick_num = int(len(self.yt_loader)*self.yt_ratio)
        yt_train_inds = np.random.choice(list(range(len(self.yt_loader))), yt_pick_num, replace=False)
        yt_train_loader = torch.utils.data.Subset(self.yt_loader, yt_train_inds)
        yt_imgs, yt_labels = self.get_data(yt_sub_loader)
        yt_set = torch.utils.data.TensorDataset(yt_imgs, yt_labels)

        # final trainset = backdoored ynt imgs + many yt imgs
        train_set = torch.utils.data.ConcatDataset((poison_set, yt_set))
        train_loader = self.dataset.get_dataloader(mode=None, dataset=train_set)

        # build validate set, same combination like trainset
        # yt_val_inds = list(set(range(len(self.yt_loader))) - set(yt_train_inds))
        # ynt_val_inds =  list(list(range(len(self.ynt_loader))) - set(yt_train_inds))
        # yt_val_loader = torch.utils.data.Subset(self.yt_loader, yt_train_inds)
        
        val_loader = None
        self.model._train(optimizer=optimizer, lr_scheduler=lr_scheduler,
                          loader_train=train_loader, loader_valid=val_loader,
                          validate_func=self.validate_func, **kwargs)

        self.student_fine_tuning()
        #---------------------------------------------------------------------------#
        """
        Until the end of 'attack', we got a Threat Model that :

            - previous layers are injected backdoor.
            - last layer is replaced by clean.
        """
        #---------------------------------------------------------------------------#


    def generate_trigger(self):
        r"""
        STEP-1: Before trigger generation, we first divide dataset.

        We divide a dataset into two parts: with prefix "yt" and "ynt".

        "yt" only contains images from target class, which always keep clean for trigger 
        generation and injecting backdoor (backdoor training).

        "ynt" contains all other images not in target class, which are used for adding
        trigger and generate trigger, then injecting backdoor.
        """
        print('divide dataset')
        yt = self.target_class
        ynt = list(range(self.dataset.num_classes))
        ynt.pop(yt)
        self.yt_loader = self.dataset.get_dataloader('train', full=True, classes=yt,
                                                     shuffle=True, num_workers=0, drop_last=True)
        self.ynt_loader = self.dataset.get_dataloader('train', full=True, classes=ynt,
                                                      shuffle=True, num_workers=0, drop_last=True)

        """
        STEP-2: Generate Trigger

        We first select some images from yt and ynt, where yt's feature maps are used as the
        groundtruth, and ynt images are used to add trigger --> triggered ynt's feature map 
        as close as yt's --> back propagate to update this trigger.

        Note the universal trigger is the only thing we need to learn, we don't update images.
        """
        img_shape = self.yt_loader[0][0].shape
        height = img_shape[0]
        width = img_shape[1]

        mark_height = int(height * np.sqrt(self.mark_area_ratio))
        mark_width = int(width * np.sqrt(self.mark_area_ratio))

        # we only have 1 mark (trigger) and 1 mask
        self.mark = torch.rand(img_shape)
        self.mark.requires_grad = True
        self.mask = torch.zeros(img_shape)
    
        # trigger locates in right bottom corner, change corresponding mask values
        self.mask[height-mark_height:][:, width-mark_width:] = 1

        # randomly pickup some yt images as feature map groundtruth
        yt_sub_inds = np.random.choice(list(range(len(self.yt_loader))), int(self.poison_num), replace=False)
        self.yt_sub_loader = torch.utils.data.Subset(self.yt_loader, yt_sub_inds)

        # get average feature map from yt's subset images
        _yt_inputs, _ = self.get_data(self.yt_sub_loader)
        yt_featmaps = self.model.get_fm_before_outlayer(_yt_inputs)   # on cpu
        assert yt_featmaps.shape[0]==len(yt_sub_inds), \
               "yt image num mismatch, check 'latent_backdoor' attack-->'generate_trigger' function"
        yt_avg_featmap = yt_featmaps.sum(0) / len(yt_sub_inds)

        # randomly pickup some ynt images for adding trigger
        ynt_pick_num = int(len(self.ynt_loader)*self.ynt_ratio)
        ynt_sub_inds = np.random.choice(list(range(len(self.ynt_loader))), ynt_pick_num, replace=False)
        self.ynt_sub_loader = torch.utils.data.Subset(self.ynt_loader, ynt_sub_inds)


        #------------------------- below is trigger generation process -------------------------#
        self.model.cuda()
        self.mark = self.mark.cuda()
        self.mask = self.mask.cuda()
        yt_avg_featmap = yt_avg_featmap.cuda()

        if not self.poison_lr:
            self.poison_lr = 0.01

        optimizer = optim.Adam([self.mark], lr=self.poison_lr)
        criterion = nn.MSELoss()
        l2_loss = 0.0

        for epoch in range(self.poison_iteration):
            optimizer.zero_grad()
            self.mark = torch.sigmoid(self.mark) # normalize trigger into [0, 1]
            for ynt_ind in ynt_sub_inds:
                ynt_img = self.ynt_loader[ynt_ind][0].cuda()
                ynt_img = ynt_img * (1-self.mask) + self.mask * self.mark
                l2_loss += criterion(ynt_img, yt_avg_featmap, reduction='mean')

            l2_loss = torch.div(l2_loss, len(ynt_sub_inds))
            l2_loss.backward()
            optimizer.step()

        self.model.cpu()
        self.mark = self.mark.cpu()
        self.mask = self.mask.cpu()

        # now we generate an universal trigger (self.mark)


    def student_fine_tuning(self):
        """
        Assume now a victim get the backdoored model, she remove the org classifier 
        with a new one, then only train this classifier.

        The fine-tuned classifier is last (or last two) layer(s) of model. We only
        fine-tune last layer by default.
        """
        train_params = self.model.add_new_last_layer()
        for param in train_params:
            param.requires_grad = True

        fine_tune_loader = self.dataset.get_dataloader('train', full=True,
                              shuffle=True, num_workers=0, drop_last=True)
        fine_tune_inds = np.random.choice(list(range(len(fine_tune_loader))), 
                         int(len(fine_tune_loader)*self.fine_tune_set_ratio), 
                         replace=False)

        # only update last layer parameters
        optimizer = optim.Adam(train_params, lr=self.poison_lr)
        criterion = nn.CrossEntropyLoss()

        self.model.cuda()
        loss, n_sample = 0.0, 0
        for epoch in range(20):
            optimizer.zero_grad()
            for input, label in fine_tune_loader[fine_tune_inds]:
                logits = self.model(input.cuda())
                logits.unsqueeze(0)
                label.unsqueeze(0)
                loss += criterion(logits, label.cuda())
                n_sample += 1
            loss = torch.div(loss, n_sample)
            loss.backward()
            optimizer.step()

        self.model.cpu()


    def evaluation(self):
        pass




<|MERGE_RESOLUTION|>--- conflicted
+++ resolved
@@ -52,11 +52,6 @@
         self.mark_area_ratio: float = mark_area_ratio
 
         self.fine_tune_set_ratio = fine_tune_set_ratio
-<<<<<<< HEAD
-
-=======
-        
->>>>>>> 02de274f
         
     # inject backdoor into model after trigger generation
     def attack(self, optimizer: torch.optim.Optimizer, lr_scheduler: torch.optim.lr_scheduler._LRScheduler, iteration: int = None, **kwargs): 
